--- conflicted
+++ resolved
@@ -26,51 +26,6 @@
 #     VocabParallelEmbedding,
 # )
 
-<<<<<<< HEAD
-
-@dataclass
-class TlamaConfig:
-    """
-    Configuration class for the Tlama model.
-    
-    Defines model hyperparameters such as the number of layers, dimensions, and other key settings.
-    
-    Attributes:
-        d_model (int): Dimensionality of the model. Default is 4096.
-        n_layers (int): Number of transformer layers. Default is 32.
-        n_kv_heads (Optional[int]): Number of key-value heads for attention. Default is None (follows n_heads).
-        vocab_size (int): Size of the vocabulary. Default is -1 (must be set manually).
-        multiple_of (int): Ensures the hidden layer size in SwiGLU is a multiple of this value. Default is 256.
-        ffn_dim_multiplier (Optional[float]): Multiplier for feed-forward network dimension. Default is None.
-        norm_eps (float): Epsilon value for normalization layers. Default is 1e-5.
-        rope_theta (float): Theta value for RoPE positional embeddings. Default is 500000.
-        max_batch_size (int): Maximum batch size. Default is 32.
-        max_seq_len (int): Maximum sequence length. Default is 2048.
-    """
-    d_model: int = 4096
-    n_layers: int = 32
-    n_heads: int = 32
-    n_kv_heads: Optional[int] = None
-    vocab_size: int = -1
-    multiple_of: int = 256  # Ensures hidden layer size in SwiGLU is a multiple of this value
-    ffn_dim_multiplier: Optional[float] = None
-    norm_eps: float = 1e-5
-    rope_theta: float = 500000
-    
-    max_batch_size: int = 32
-    max_seq_len: int = 2048
-    
-    use_parallel: bool = True
-    
-    kv_cache: bool = True
-    
-    weight_init: Tuple[float] = (0.02, 0.0) # (std, mean)
-
-    
-
-
-=======
->>>>>>> 3c8df273
 class RMSNorm(torch.nn.Module):
     """
     Root Mean Square Layer Normalization (RMSNorm)
@@ -619,22 +574,7 @@
     
         self.apply(self._init_weights)
         
-        self.apply(self._init_weights)
-        
-    
-    def _init_weights(self, module):
-        if isinstance(module, nn.Linear):
-            std = self.std
-            mean = self.mean
-            if hasattr(module, 'TLAMA124M_SCALE_INIT'):
-                std *= (2 * self.config.n_layer) ** -0.5
-            torch.nn.init.normal_(module.weight, mean=mean, std=std)
-            if module.bias is not None:
-                torch.nn.init.zeros_(module.bias)
-        elif isinstance(module, nn.Embedding):
-            torch.nn.init.normal_(module.weight, mean=mean, std=self.std)
-    
-    
+        
     def forward(
         self,
         tokens: torch.Tensor,
